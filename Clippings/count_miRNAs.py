"""
count_miRNAs.py

Count mapped reads harboring TSO sub-subsequence. Only works with CellRanger 4.0+ outputs.

Inputs:
    BAMFILE = BAM file produced by Cellranger v4+ with TSO reads tagged with ts:i
    REFERENCE_FILE = gff3 file with miRNA coordinates downloaded from miRBase
    outdir = path to output folder
    matrix_folder = Cellranger Count matrix folder containing gene expression data in .mtx format to merge with miRNAs
    write_bam_output (default: True) = Write candidate TSO-containing miRNA reads to BAM output file
    
    # TODO: Add ability to use miRNA GTF/coordinate files produced elsewhere
    # TODO: Change behavior of miRNA GFF3 references: Instead, specify genome version and pull from a pre-packaged file
    Usage: count_miRNA.py BAMFILE REFERENCE_FILE --genome --outdir --raw

Author: jpreall@cshl.edu
Date: 2022-09
"""

import sys
import argparse
import os
import time
import logging
import re
import gzip
from collections import defaultdict
from typing import Union

import numpy as np
import pandas as pd
import pysam
import scipy
from scipy import io

__all__ = [
    'read_mirbase_gff3', 
    'fix_chromnames',
    'make_Drosha_coord_dict',
    'get_bam_features',
    'count_miRNAs',
    'read_10x_mtx',
    'merge_miRNA_with_GEX',]

def read_mirbase_gff3(file):
    """
    Reads a GFF3-formatted file from miRBase into a pandas dataframe.
    Note, a specific column format is expected:
        1. seqname  --> chromosome name
        2. source --> unused data source column
        3. feature --> indicates mature miRNA or precursor
        4. start --> start genomic coordinate
        5. end --> end genomic coordinate
        6. score --> unused
        7. strand --> +/- genomic orientation
        8. frame --> unused (non-coding!)
        9. attributes --> ';' delimited additional attributes. Extensible.

        The 'attributes' column will be expanded to create N additional columns
        to capture all non-redundant attributes present in the GFF3 file.

    Args:
        file (string path): Path to .gff3 formatted file with miRNA annotations downloaded from miRBase.

    Returns:
        pandas DataFrame: Dataframe with columns containing the attributes from GFF3 file.

    """
    columns = [
        'seqname', 'source', 'feature', 'start', 
        'end', 'score', 'strand', 'frame', 'attributes']

    df = pd.read_table(file, comment='#', header=None)
    df.columns = columns

    split_attributes = df.attributes.apply(
        lambda attr_glob: dict(
            [attr.split(sep="=", maxsplit=1) for attr in attr_glob.split(";")]
        )
    )

    miRNA_anno_df = pd.concat(
        [
        df,
        pd.concat(
            pd.DataFrame(item, index=[idx]) 
            for idx, item in split_attributes.items()
        ).fillna('None')
        ], 
        axis=1).drop(columns='attributes')

    return miRNA_anno_df

def fix_chromnames(miRNA_anno_df, BAM):
    """
    Checks to see if GFF file and BAM file agree with using a prefix of the form 'chr'
    If a difference is detected, the GFF annotations will be fixed to match the BAM file.
    
    Args:
        miRNA_anno_df (pd.DataFrame): Dataframe version of GFF file imported by read_mirbase_gff3()
        
    Returns:
        miRNA_anno_df (pd.DataFrame): miRNA_anno_df with corrected 'seqname' column
    """
    fixed_miRNA_anno_df = miRNA_anno_df.copy()
    
    chromnames_in_bam = set(pysam.AlignmentFile(BAM, "rb").header.references)
    chromnames_in_gff = sorted(set(miRNA_anno_df['seqname']))
    changedict = {c:c for c in chromnames_in_gff}

    for c in chromnames_in_gff:
        PREFIXES = ['chr','Chr','CHR']
        for P in PREFIXES:
            
            plus_prefix = P + c
            minus_prefix = c[3:] if c.startswith(P) else ''
            
            if plus_prefix in chromnames_in_bam:
                changedict[c] = plus_prefix
                logging.info(f'{c} changed to {plus_prefix}')

            elif minus_prefix in chromnames_in_bam:
                changedict[c] = minus_prefix
                logging.info(f'\'{c}\' in GFF file changed to \'{minus_prefix}\'')
    
    if list(changedict.keys()) == list(changedict.values()):
        logging.info('GFF and BAM chromosomes name match. No changes made.')
    else:
        fixed_miRNA_anno_df['seqname'] = fixed_miRNA_anno_df['seqname'].map(changedict)
        
    return fixed_miRNA_anno_df

def make_Drosha_coord_dict(miRNA_anno_df, BAM):
    """
    For the moment, Clippings will only look for TSO-containing reads aligning to
    the 3p-arm of annotated miRNAs. While reads piling up at the 5p-arm can sometimes
    be seen, they are more rare.
    
    Some annotated miRNAs do not have clear '3p' or '5p' arms annotated. These are
    ignored for now, but future versions will address these.
    
    
    Args:
        miRNA_anno_df (pandas DataFrame): produced by read_mirbase_gff3()
        #parent_dict (dict): Dictionary of ID to Name of only primary transcripts.

    Returns:
        coord_dict (dict): sorted by chromosome of Drosha cleavage sites of all mature miRNAs.
        Default dict has miRNA name and Drosha coordinate with '+' or '-' strand.
        
        mi_name_dict (dict): dictionary mapping miRNA gene name to "MIMAT"-style accession
    """
    chromnames_in_bam = set(pysam.AlignmentFile(BAM, "rb").header.references)

    # added in re.IGNORCASES here and commented out duplicate below:
    try:
        threep = miRNA_anno_df[miRNA_anno_df['Name'].str.match('.*3p$', re.IGNORECASE)]
    except KeyError:
        threep = miRNA_anno_df[miRNA_anno_df['gene_name'].str.match('.*3p$', re.IGNORECASE)]
    
    # What the fuck? Why was this here just overriding the preceding try/except?
    #threep = miRNA_anno_df[miRNA_anno_df['Name'].str.match('.*3p$', re.IGNORECASE)].copy()
    
    # De-duplicate any miRNAs with the same mature name, if they come from different parents
    for idx, count in threep.groupby('Name').cumcount().items():
        if count != 0:
            threep.loc[idx,'Name'] = threep.loc[idx,'Name'].replace('-3p',f'.{count}-3p')

    def Drosha_crop_site(gff_3p_row):
        Drosha_crop_coord = gff_3p_row['start'] if \
        gff_3p_row['strand'] == '-' \
        else gff_3p_row['end']
        
        return (Drosha_crop_coord, gff_3p_row['strand'], gff_3p_row['ID'])

    coord_dict = defaultdict(dict)
    for i, row in threep.iterrows():
        if row.seqname in chromnames_in_bam:
            coord_dict[row.seqname][row.Name] = Drosha_crop_site(row)
    
    mi_name_dict = dict(zip(threep['Name'],threep['ID'])) 
    
    return coord_dict, mi_name_dict
    
def get_bam_features(BAMFILE):
    # Get Sample name from Cellranger-formatted BAM:
    alignments = pysam.AlignmentFile(BAMFILE, "rb")
    try: 
        sample_name = alignments.header.get('RG')[0].get('SM')
    except TypeError:
        sample_name = 'UnknownSample'
    
    # Get read length of run by skimming first 10,000 lines:
    rlens = []
    for n, read in enumerate(alignments.fetch()):
        rlens += [len(read.get_forward_sequence())]
        if n > 10000:
            break
    bam_read_length = pd.Series(rlens).value_counts().idxmax()
    
    return sample_name, bam_read_length

def count_miRNAs(BAM: Union[str, bytes, os.PathLike],
                        outdir: Union[str, bytes, os.PathLike],
                        coord_dict: dict, 
                        sample_name: str, 
                        bam_read_length: int,
                        Drosha_tolerance: int=4,
                        write_miRNA_bam: bool=False,
                        ):
    """
    Reads bamfile and stores read information into a pandas DataFrame and counts number
    of each miRNA. Also outputs miRNA labelled reads as a bam file with index.

    Args:
        BAM (bamfile): BAM-formatted alignment file produced by 10x Genomics' 
             CellRanger pipeline to be scanned for miRNA processing products.
        
        coord_dict (dict): Dictionary of miRNA cropping loci sorted by chromosome. 
            Produced by make_Drosha_coord_dict()
            
        bam_read_length (int): Read length detected in BAM files. Used to extract
            reads within 1 read length of Drosha coordinates for counting.
            
        Drosha_tolerance: Maximum distance (inclusive) between predicted Drosha cleavage
            site and read TSO-incorporation site to include read in miRNA count
        
        write_miRNA_bam (bool): If True, writes ALL TSO-containing reads within a
             window of +/- one read length (detected from BAM file) to a BAM file

    Returns:
        (tuple): tuple containing:
            detailed_results_df (pd.DataFrame): All TSO-containing reads in a BAM-like
                dataframe, including nearest miRNA name and distance to Drosha site
            count_df (pd.DataFrame): Unique cell-by-gene count matrix for all miRNAs.
            counts_per_miRNA (pd.Series): Sorted total abundance of each miRNA detected
    """
    
    def stash_read(
        read: pysam.AlignedSegment,
        detailed_results: dict,
        miRNA: str,
        distance: int):
        """
        Any read passing filter as a putative Drosha cropping product 
        is stashed in a nested dictionary
        
        Args:
            read: read object generated by pysam
            detailed_results (dict): dictionary in which results are stashed
            miRNA (str): Name of miRNA in vicinity of read
            distance (int): Distance from read 5'-end to predicted Drosha cropping site
        """
    
        read_name = read.query_name
        read_details = read.to_dict()
        read_details.pop('tags')
        read_details.pop('name')

        detailed_results[read_name] = read_details
        detailed_results[read_name]['miRNA'] = miRNA
        detailed_results[read_name]['CB_UB'] = read.get_tag(
            'CB') + '_' + read.get_tag('UB')
        detailed_results[read_name]['Dist_to_DROSHA'] = distance

        for tag in read.tags:
            detailed_results[read_name][tag[0]] = tag[1]
            
    def finalize_miRNA_bam(
        outbam_filename,
        ):
        """
        Sorts, indexes, and cleans up temporary miRNA BAM file.
        """
        logging.info(f'Finalizing BAM output')    
        logging.info("Sorting output")
        
        pysam.sort("-o", outbam_filename, "tmp_miRNA_matching.bam")

        if os.path.exists('tmp_miRNA_matching.bam'):
            os.remove("tmp_miRNA_matching.bam")
            logging.info('Cleaning up temp files')
            
<<<<<<< HEAD
        file_size = np.round(os.path.getsize(outbam_filename) / 1024**2, 2)
        sys.stdout.write(f'miRNA BAM file size = {file_size} MB \n')

        sys.stdout.write(f'Generating BAM index... {time.asctime()} \n')
        pysam.index(outbam_filename)
        sys.stdout.write(f"Finished sorting and indexing BAM output {time.asctime()} \n")
=======
        FILESIZE = np.round(os.path.getsize(OUTBAM_FILENAME) / 1024**2, 2)
        logging.info(f'miRNA BAM file size = {FILESIZE} MB \n')

        logging.info(f'Generating BAM index')
        pysam.index(OUTBAM_FILENAME)
        logging.info(f"Finished sorting and indexing BAM output")
>>>>>>> b31c1381
        
    logging.info(f'Starting count_miRNAs')
    #count_table = defaultdict(set)
    #miRNA_dist_dict = defaultdict(dict)
    
    # Setup output variables
    detailed_results = defaultdict(list)
    NO_UB = 0
    
    # Create dict of all miRNA names and their respective chromosomes to iterate over
    allmi = {}
    for c in coord_dict.keys():
        for m in coord_dict[c].keys():
            allmi[m] = c

    logging.info(f'Reading BAM file: {BAM}') 
    logging.info(f'Inferred read length: {bam_read_length} bases')
    alignments = pysam.AlignmentFile(BAM, "rb")
    
    # Initialize output BAM file, if writing one
    if write_miRNA_bam:
        MI_READS = pysam.AlignmentFile('tmp_miRNA_matching.bam', "wb", template=alignments)

    # Main loop over all miRNAs in GTF file to detect candidate fragments:
    for mirna, chrom in allmi.items():

        mirna_strand = coord_dict[chrom][mirna][1]
        DROSHA_SITE = coord_dict[chrom][mirna][0]

        if mirna_strand == '-':
            start = DROSHA_SITE - bam_read_length
            end = DROSHA_SITE 

        elif mirna_strand == '+':
            start = DROSHA_SITE
            end = DROSHA_SITE + bam_read_length


        # Inspect all reads in the vicinity of the expected Drosha cropping site
        for tally, read in enumerate(alignments.fetch(chrom, start, end)):
            tally += 1
            if tally % 1e5 == 0:
                logging.info(f'Lines read: {tally:,}')

            if read.has_tag("ts:i"):
                if read.has_tag('UB') & read.has_tag('CB'):

                    # Compute distance from TSO incorporation site to predicted Drosha cropping site
                    if read.is_reverse:  # '-' strand
                        distance = DROSHA_SITE - read.reference_end
                        
                    else:  # '+' strand
                        distance = read.reference_start - DROSHA_SITE
                    
                    #Stash this read in the results dictionary
                    stash_read(read, detailed_results, mirna, distance)
                    
                    # Write matching reads to BAM output
                    if write_miRNA_bam:
                        MI_READS.write(read)
                        
                else:
                    NO_UB += 1
    alignments.close()
    
    logging.info(f'# candidate reads with no UB tag: {NO_UB}')
    
    if write_miRNA_bam:
        MI_READS.close()
        OUTBAM_FILENAME = os.path.join(outdir,sample_name + '_sorted_miRNA_reads.bam')
        finalize_miRNA_bam(OUTBAM_FILENAME)
        
    
    ## OUTPUT 1: Cast the filtered reads as a Pandas dataframe
    detailed_results_df = pd.DataFrame.from_dict(detailed_results, orient='index')

    # Reduce this dataframe to only unique miRNA/UMI:barcode combos
    # Filter out any reads that are too far from the cropping site
    dedup_filt_df = detailed_results_df.drop_duplicates(subset=['CB_UB','miRNA']) 
    dedup_filt_df = dedup_filt_df[np.abs(dedup_filt_df['Dist_to_DROSHA']) <= Drosha_tolerance]
    
    ## OUTPUT 2: Generate a simple cell x gene matrix:
    count_df = dedup_filt_df.loc[:,['miRNA','CB_UB','CB']].pivot_table(
        index='miRNA', 
        columns='CB', 
        values='CB_UB', 
        aggfunc=lambda x: len(set(x))
    ).fillna(0).astype('int')
    
    ## OUTPUT 3: Make a table of the distance to Drosha cut site for all miRNA fragments
    ## This could be helpful in deciding which 'miRNAs' are bona-fide and which 
    ## are garbage annotations polluting miRBase, of which there are many. 
    Drosha_dist_table = dedup_filt_df.pivot_table(
        index='miRNA',
        columns=['Dist_to_DROSHA'],
        values='UB',
        aggfunc=lambda x: len(set(x))
    ).fillna(0).astype('int')

    # Extend dataframe to +/- Drosha tolerance for visual effect
    for n in list(range(-Drosha_tolerance,Drosha_tolerance+1)):
        if n not in Drosha_dist_table.columns:
            Drosha_dist_table[n] = 0

    ## OUTPUT 4: Make a per-miRNA tally
    counts_per_miRNA = dedup_filt_df.groupby('miRNA').agg({'UB':len}).sort_values(by='UB', ascending=False)

    logging.info(f'Finished count_miRNAs')
    return detailed_results_df, count_df, Drosha_dist_table, counts_per_miRNA

def read_10x_mtx(matrix_path: Union[str, bytes, os.PathLike]):
    """
    Reads a Cellranger-formatted matrix path for concatentation with miRNA data
    Will accept filtered_feature_bc_matrix/ or raw_feature_bc_matrix/ folders.
    """
    valid_10x_files = ['features.tsv.gz', 'barcodes.tsv.gz', 'matrix.mtx.gz']
    assert os.listdir(matrix_path) == valid_10x_files, \
    f'Warning, specified Cellranger matrix folder must contain ONLY the files: {valid_10x_files}'
    
    MTX = io.mmread(os.path.join(matrix_path,'matrix.mtx.gz'))
    OBS = pd.read_table(os.path.join(matrix_path,'barcodes.tsv.gz'), header=None, index_col=0)
    OBS.index.rename('Barcode', inplace=True)
    
    VAR = pd.read_table(os.path.join(matrix_path,'features.tsv.gz'), header=None, index_col=0)
    VAR.columns = ['gene_name','feature_types']
    VAR.index.rename('gene_ids', inplace=True)
    
    return MTX, OBS, VAR

def merge_miRNA_with_GEX(
    matrix_folder: Union[str, bytes, os.PathLike],
    outdir: Union[str, bytes, os.PathLike],
    count_df: pd.DataFrame ,
    mi_name_dict: dict):
    
    logging.info(f'Reading GEX matrix from {matrix_folder}')
    MTX, OBS, VAR = read_10x_mtx(matrix_folder)

    logging.info(f'Merging matrices')
    # Throw away any barcodes with miRNAs if they are not in GEX matrix
    miRNA_barcodes = set(count_df.columns)
    keep_cells = [name for name in OBS.index if name in miRNA_barcodes]
    keep_cells_indices = np.searchsorted(OBS.index, keep_cells)
    filtered_count_df = count_df.loc[:,keep_cells]
    
    # Initialize empty counts matrix to concatenate with GEX
    new_data = np.zeros([len(OBS), len(count_df)], dtype='int')
    
    # Fill with miRNA counts and sparsify
    for n, row in enumerate(filtered_count_df.iterrows()):
        new_data[keep_cells_indices,n] = row[1]
    sparse_mi_mtx = scipy.sparse.csr_matrix(new_data.T)

    # Stack with GEX matrix
    new_mtx = scipy.sparse.vstack([MTX,sparse_mi_mtx])

    # create feature name tsv table
    mir_var = pd.DataFrame(index = [mi_name_dict[mi] for mi in count_df.index])
    mir_var['gene_name'] = [name + '-DroshaProd' for name in count_df.index]
    mir_var['feature_types'] = 'Gene Expression'
    new_var = pd.concat([VAR,mir_var])
    
    # Create outdir, if necessary
    if not os.path.exists(outdir):
        os.mkdir(outdir)

    MTX_outdir = os.path.join(outdir,'feature_bc_matrix_with_miRNAs')

    if not os.path.exists(MTX_outdir):
        os.mkdir(MTX_outdir)
        
    # Write features.tsv.gz
    new_var.to_csv(
        os.path.join(MTX_outdir,'features.tsv.gz'),
        sep = '\t',
        compression='gzip',
        header=None)

    logging.info(f'Writing MTX')
    # Write barcodes.tsv.gz
    OBS.to_csv(
        os.path.join(MTX_outdir,'barcodes.tsv.gz'),
        sep = '\t',
        compression='gzip',
        header=None)

    logging.info(f'gzipping')
    # Write MEX-formatted MTX file and gzip it
    mtx_out = os.path.join(MTX_outdir,'matrix.mtx')
    io.mmwrite(
        mtx_out,
        new_mtx)

    mtx_out = os.path.join(MTX_outdir,'matrix.mtx')
    with open(mtx_out, 'rb') as FROM, gzip.open(mtx_out + '.gz', 'wb') as TO:
        TO.writelines(FROM)
    
    # Cleanup
    os.remove(mtx_out)
    
    file_list = [os.path.join(outdir,f) \
                 for f in ['features.tsv.gz', 'barcodes.tsv.gz','matrix.mtx.gz']]
    if all(list(map(os.path.isfile,file_list))):
        logging.info('Successfully wrote MEX-formatted matrix with miRNAs')

def main(cmdl):
    logging.basicConfig(format="%(asctime)s - %(levelname)s - %(message)s",
                        datefmt="%Y-%m-%d %H:%M:%S",
                        level=logging.INFO, force=True)
    
    args = _parse_cmdl(cmdl)
    outdir = args.outdir
    matrix_folder = args.matrix_folder
    
    logging.info('Launching count_miRNAs')

    if os.path.isdir(outdir):
        # overwrite = input('\nOutput directory already exists. Overwrite? Y/N ')
        # if overwrite.lower() == 'n':
        #    exit(0)
        # elif overwrite.lower() == 'y':
        #    shutil.rmtree(outdir)
        # Commented out above because if used as script (as it is now), there is no user input
        logging.error('Output directory already exists')
    os.mkdir(outdir)

    sample_name, bam_read_length = get_bam_features(args.BAMFILE)
    logging.info(f'Detected sample name as: {sample_name}')

    logging.info('Reading in gff3 file')
    miRNA_anno_df = read_mirbase_gff3(args.REFERENCE_FILE)

    logging.info('Detecting if BAM uses \'chr\' prefix')
    miRNA_anno_df = fix_chromnames(miRNA_anno_df, args.BAMFILE)

    coord_dict, mi_name_dict = make_Drosha_coord_dict(miRNA_anno_df, args.BAMFILE)

    logging.info('Counting miRNA processing products')
    detailed_results_df, count_df, \
        Drosha_dist_table, counts_per_miRNA2 = count_miRNAs(
        BAM = args.BAMFILE,
        coord_dict = coord_dict,
        sample_name = sample_name,
        bam_read_length = bam_read_length,
        Drosha_tolerance = 4, 
        write_miRNA_bam = args.write_bam_output,
        outdir = outdir)
    
    ## OUTPUTS ##

    # Write detailed candidate TSO/miRNA reads in a BAM-like CSV format
    detailed_results_df.to_csv(
        os.path.join(outdir,'miRNA_read_details.csv.gz'),
        index=True,
        compression='gzip'
    )
    # Write counts per miRNA summary
    counts_per_miRNA2.to_csv(
        os.path.join(outdir,'miRNA_counts_summary.csv'),
        index=True
    )
    # Write table of TSO distances to Drosha site, for future filtering of bogus miRNAs
    Drosha_dist_table.to_csv(
        os.path.join(outdir,'TSO_distances_to_Drosha.csv.gz'),
        index=True,
        compression='gzip')

    # Write counts matrix of miRNA processing products in all detected cells:
    logging.info('Writing csv-formatted matrix of miRNA-associated reads:')
    count_df.to_csv(
        os.path.join(args.outdir, 'miRNA_count_matrix.csv.gz'), 
        compression='gzip', 
        index=True)

    # Merge miRNAs with existing GEX matrix
    merge_miRNA_with_GEX(
        matrix_folder = matrix_folder,
        outdir = outdir,
        count_df = count_df,
        mi_name_dict = mi_name_dict)
    
    total_miRNAs_detected = counts_per_miRNA2.sum()['UB']
    logging.info(f'Done. Total putative miRNA processing products detected: {total_miRNAs_detected}')

def _parse_cmdl(cmdl):
    """ Define and parse command-line interface. """

    parser = argparse.ArgumentParser(
        description="Clippings",
        formatter_class=argparse.ArgumentDefaultsHelpFormatter)
    parser.add_argument('BAMFILE', help='Input bam file')
    parser.add_argument('REFERENCE_FILE', help='miRBase gff3 file')
    parser.add_argument('--outdir', dest='outdir', help='Output folder',
                        default="Clippings_outs")
    parser.add_argument('--matrix_folder', dest='matrix_folder', required=True,
                        help='10x Genomics matrix folder (raw or filtered) to concatenate miRNAs into')
    parser.add_argument('--write_bam_output',dest='write_bam_output',required=False, default=True,
                        help = 'Write candidate miRNA processing product reads to BAM output', type=lambda x: (str(x).lower() == 'true'))
    return parser.parse_args(cmdl)

if __name__ == '__main__':
    print(sys.argv[1:])
    main(sys.argv[1:])<|MERGE_RESOLUTION|>--- conflicted
+++ resolved
@@ -282,21 +282,12 @@
             os.remove("tmp_miRNA_matching.bam")
             logging.info('Cleaning up temp files')
             
-<<<<<<< HEAD
-        file_size = np.round(os.path.getsize(outbam_filename) / 1024**2, 2)
-        sys.stdout.write(f'miRNA BAM file size = {file_size} MB \n')
-
-        sys.stdout.write(f'Generating BAM index... {time.asctime()} \n')
-        pysam.index(outbam_filename)
-        sys.stdout.write(f"Finished sorting and indexing BAM output {time.asctime()} \n")
-=======
         FILESIZE = np.round(os.path.getsize(OUTBAM_FILENAME) / 1024**2, 2)
         logging.info(f'miRNA BAM file size = {FILESIZE} MB \n')
 
         logging.info(f'Generating BAM index')
         pysam.index(OUTBAM_FILENAME)
         logging.info(f"Finished sorting and indexing BAM output")
->>>>>>> b31c1381
         
     logging.info(f'Starting count_miRNAs')
     #count_table = defaultdict(set)
